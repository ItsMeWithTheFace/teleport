---
title: Teleport FAQ
description: Frequently Asked Questions about using Teleport for SSH and Kubernetes access
h1: FAQ
---

## Community FAQ

### Can I use Teleport in production today?

Teleport has been deployed on server clusters with thousands of nodes at
Fortune 500 companies. It has been through several security audits from
nationally recognized technology security companies, so we are comfortable with
the stability of Teleport from a security perspective.

### Can Teleport be deployed in agentless mode?

Yes. Teleport can be deployed with a tiny footprint as an authentication
gateway/proxy and you can keep your existing SSH servers on the nodes. But some
innovating Teleport features, such as cluster introspection, will not be
available unless the Teleport SSH daemon is present on all cluster nodes.

### Can I use OpenSSH with a Teleport cluster?

Yes, this question comes up often and is related to the previous one. Take a
look at [Using OpenSSH client](user-manual.mdx#using-openssh-client)
section in the User Manual and [Using OpenSSH servers](admin-guide.mdx) in the
Admin Manual.

### Can I connect to nodes behind a firewall?

Yes, Teleport supports reverse SSH tunnels out of the box. To configure
behind-firewall clusters refer to [Trusted Clusters](admin-guide.mdx#trusted-clusters)
section of the Admin Manual.

### Can individual nodes create reverse tunnels to a proxy server without creating a new cluster?

This has been a long-standing [request](https://github.com/gravitational/teleport/issues/803) of Teleport and
it has been fixed with Teleport 4.0. Once you've upgraded your Teleport Cluster, change the node config
option `--auth-server` to point to web proxy address (this would be `public_addr` and `web_listen_addr`
in file configuration). As defined in [Adding a node located behind NAT - Teleport Node Tunneling](admin-guide.mdx#adding-a-node-located-behind-nat)

### Can nodes use a single port for reverse tunnels?

Yes, Teleport supports tunnel multiplexing on a single port. Set the `tunnel_listen_addr` to use the same port as the `web_listen_addr` address setting in the `proxy_service` configuration. Teleport will automatically use multiplexing with that configuration.

## How is Open Source different from Enterprise?

Teleport provides three offerings:

- Open Source - Apache 2 License, self-hosted.
- Enterprise - self-hosted or cloud, commercial license.
- Pro - cloud only, commercial license.

<table>
  <thead>
    <tr>
      <th>Capability/Offering</th>
      <th>Open Source</th>
      <th>Pro</th>
      <th>Enterprise</th>
    </tr>
  </thead>

  <tbody>
    <tr>
      <td>License</td>
      <td>Apache 2</td>
      <td>Commercial</td>
      <td>Commercial</td>
    </tr>
    <tr>
      <td>Role-Based Access Control</td>
      <td>&#10004;</td>
      <td>&#10004;</td>
      <td>&#10004;</td>
    </tr>
    <tr>
      <td>Cloud-hosted</td>
      <td>&#10006;</td>
      <td>&#10004;</td>
      <td>&#10004;</td>
    </tr>
    <tr>
      <td>Self-hosted</td>
      <td>&#10004;</td>
      <td>&#10006;</td>
      <td>&#10004;</td>
    </tr>
    <tr>
      <td>Single Sign-On</td>
      <td>Github only</td>
      <td>Github, Google, OIDC, SAML</td>
      <td>Github, Google, OIDC, SAML</td>
    </tr>
    <tr>
      <td>Access Requests</td>
      <td>Limited</td>
      <td>&#10004; [Dual authorization, mandatory requests](./access-controls/guides/dual-authz.mdx)</td>
      <td>&#10004; [Dual authorization, mandatory requests](./access-controls/guides/dual-authz.mdx)</td>
    </tr>
    <tr>
      <td>FedRamp Control</td>
      <td>&#10006;</td>
      <td>&#10006;</td>
      <td>[Compiled with FIPS-certified crypto libraries, FedRamp control features](./enterprise/ssh-kubernetes-fedramp.mdx)</td>
    </tr>
    <tr>
      <td>PCI DSS Features</td>
      <td>Limited</td>
      <td>Limited</td>
      <td>&#10004;</td>
    </tr>
    <tr>
      <td>SOC2 Features</td>
      <td>Limited</td>
      <td>&#10004;</td>
      <td>&#10004;</td>
    </tr>
    <tr>
      <td>Annual or Multi-Year contracts, Volume Discounts</td>
      <td>&#10006;</td>
      <td>&#10006;</td>
      <td>&#10004;</td>
    </tr>
    <tr>
      <td>Support</td>
      <td>Best-effort, community</td>
      <td>8x5</td>
      <td>24x7 support with premium SLAs & account managers</td>
    </tr>
  </tbody>
</table>

### What are Teleport's scalability and hardware recommendations?

We recommend setting up Teleport with a [High Availability configuration](admin-guide.mdx#high-availability). Below is our
recommended hardware for the Proxy and Auth server. If you plan to connect more than 10,000 nodes, please
[get in touch](mailto:info@goteleport.com) and we can help architect the best solution for you.

| Scenario | Max Recommended Count | Proxy | Auth server |
| - | - | - | - |
| Teleport nodes connected to auth server | 10,000 | 2x  2-4 vCPUs/8GB RAM | 2x 4-8 vCPUs/16GB RAM |
| Teleport nodes connected to proxy server (IoT) | 2,000\* | 2x 2-4 vCPUs/8GB RAM | 2x 4-8 vCPUs/16+GB RAM |

## Which version of Teleport is supported?

Teleport provides security-critical support for the current and two previous releases. With our typical release cadence, this means a release is usually supported for 9 months.

| Release | Long Term Support | Release Date | Min tsh version |
| - | - | - | - |
<<<<<<< HEAD
| 6.2 | Yes | May 21th, 2021 | 3.1 |
| 6.1 | Yes | April 9th, 2021 | 3.1 |
| 6 | Yes | March 4th, 2021 | 3.1 |
| 5.0 | Yes | November 24th, 2020 | 3.1 |
| 4.4 | Yes | October 20th, 2020 | 3.1 |
| 4.3 (EOL) | Yes | July 8th, 2020 | 3.1 |
| 4.2 (EOL) | Yes | December 19th, 2019 | 3.1 |
| 4.1 (EOL) | Yes | October 1st, 2019 | 3.1 |
| 4.0 (EOL) | Yes | June 18th, 2019 | 3.1 |
=======
| 6.2 | No | May 21th, 2021 | 3.0.0 |
| 6.1 | No | April 9th, 2021 | 3.0.0|
| 6 | Yes | March 4th, 2021 | 3.0.0 |
| 5.0 | Yes | November 24th, 2020 | 3.0.0 |
| 4.4 | Yes | October 20th, 2020 | 3.0.0 |
| 4.3 (EOL) | Yes | July 8th, 2020 | 3.0.0 |
| 4.2 (EOL) | Yes | December 19th, 2019 | 3.0.0 |
| 4.1 (EOL) | Yes | October 1st, 2019 | 3.0.0 |
| 4.0 (EOL) | Yes | June 18th, 2019 | 3.0.0 |
>>>>>>> 60f9e1c7

**How should I upgrade my cluster?**

Please follow our standard guidelines for [upgrading](admin-guide.mdx#upgrading-teleport).
We recommend that the Auth Server should be upgraded first, and the proxy bumped thereafter.

### Does Web UI support copy and paste?

Yes. You can copy and paste using a mouse. If you prefer a keyboard, Teleport employs
`tmux`-like "prefix" mode. To enter prefix mode, use the `Ctrl`+`A` keyboard shortcut.

While in prefix mode, you can press `Ctrl`+`V` to paste, or enter text selection
mode by pressing `[`. When in text selection mode:

- Move around using the keys `h`, `j`, `k`, and `l`.
- Select text by toggling `space`.
- And, copy it via `Ctrl`+`C`.

### What TCP ports does Teleport use?

Please refer to the [Ports](admin-guide.mdx#ports) section of the Admin Manual.

### Does Teleport support authentication via OAuth, SAML, or Active Directory?

Gravitational offers this feature for the [Enterprise versions of Teleport](enterprise/introduction.mdx).

## Commercial Teleport Editions

### What is included in the commercial version, Teleport Enterprise?

The Teleport Enterprise offering gives users the following additional features:

- Role-based access control, also known as [RBAC](enterprise/introduction.mdx#rbac).
- Authentication via SAML and OpenID with providers like Okta, Active
  Directory, Auth0, etc. [SSO](enterprise/sso/ssh-sso.mdx).
- Premium support.

We also offer implementation services, to help you integrate
Teleport with your existing systems and processes.

You can read more in the [Teleport Enterprise section of the docs](enterprise/introduction.mdx)

### Does Teleport send any data back to the cloud?

The Open-Source Edition of Teleport does not send any information to
Gravitational and can be used on servers without internet access. The
commercial versions of Teleport may or may not be configured to send anonymized information to Gravitational, depending on the license purchased. This information contains the following:

- Anonymized user ID: SHA256 hash of a username with a randomly generated prefix.
- Anonymized server ID: SHA256 hash of a server IP with a randomly generated prefix.

This allows Teleport Pro to print a warning if users are exceeding the usage limits
of their license. The reporting library code is [on Github](https://github.com/gravitational/reporting).

Reach out to `sales@goteleport.com` if you have questions about the commercial
edition of Teleport.<|MERGE_RESOLUTION|>--- conflicted
+++ resolved
@@ -149,17 +149,6 @@
 
 | Release | Long Term Support | Release Date | Min tsh version |
 | - | - | - | - |
-<<<<<<< HEAD
-| 6.2 | Yes | May 21th, 2021 | 3.1 |
-| 6.1 | Yes | April 9th, 2021 | 3.1 |
-| 6 | Yes | March 4th, 2021 | 3.1 |
-| 5.0 | Yes | November 24th, 2020 | 3.1 |
-| 4.4 | Yes | October 20th, 2020 | 3.1 |
-| 4.3 (EOL) | Yes | July 8th, 2020 | 3.1 |
-| 4.2 (EOL) | Yes | December 19th, 2019 | 3.1 |
-| 4.1 (EOL) | Yes | October 1st, 2019 | 3.1 |
-| 4.0 (EOL) | Yes | June 18th, 2019 | 3.1 |
-=======
 | 6.2 | No | May 21th, 2021 | 3.0.0 |
 | 6.1 | No | April 9th, 2021 | 3.0.0|
 | 6 | Yes | March 4th, 2021 | 3.0.0 |
@@ -169,7 +158,6 @@
 | 4.2 (EOL) | Yes | December 19th, 2019 | 3.0.0 |
 | 4.1 (EOL) | Yes | October 1st, 2019 | 3.0.0 |
 | 4.0 (EOL) | Yes | June 18th, 2019 | 3.0.0 |
->>>>>>> 60f9e1c7
 
 **How should I upgrade my cluster?**
 
