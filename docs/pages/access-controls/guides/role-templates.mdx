---
title: Teleport Role Templates
description: Mapping SSO and Local Users Traits to Roles with Template
---

# Role Templates

As organizations grow, infrastructure teams have to figure out
how to define access control policies that don't require manual configuration
every time people join, leave and form new teams.

Here are some common examples of such policies:

- Grant every single sign-on user an SSH login generated from their email.
- Assign each team member to their team's Kubernetes group.
- Limit dev team to read-only replica of a database.

Let's explore how Teleport's role templates provide a way to describe these and other policies.

## Prerequisites

- Installed [Teleport](../getting-started.mdx) or [Teleport Cloud](../../cloud/introduction.mdx) >= (=teleport.version=)
- [Tctl admin tool](https://goteleport.com/teleport/download) >= (=teleport.version=)

Verify that your Teleport client is connected:

```bash
tctl status

# Output
Cluster  acme.example.com
Version  6.0.2
Host CA  never updated
User CA  never updated
Jwt CA   never updated
CA pin   sha256:e63c7c44be468d37a5b0276b70e9d10b17f24f4be19d6b579810fc94eaa31783
```
{/* Convert to new UI component https://github.com/gravitational/next/issues/275 */}

<<<<<<< HEAD
## Local ysers
=======
## Local users
>>>>>>> 60f9e1c7

Imagine you have two users, Alice and Bob. We would like to set the following
access policies:

- Alice to login as SSH user `admin` and Kubernetes group `edit`
- Bob to login as `ubuntu` and Kubernetes group `view`

We can create two roles, one for each user in file `roles.yaml`:

```yaml
kind: role
version: v3
metadata:
  name: alice
spec:
  allow:
    logins: ['admin']
    kubernetes_groups: ['edit']
    node_labels:
      '*': '*'
    kubernetes_labels:
      '*': '*'
---
kind: role
version: v3
metadata:
  name: bob
spec:
  allow:
    logins: ['ubuntu']
    kubernetes_groups: ['view']
    node_labels:
      '*': '*'
    kubernetes_labels:
      '*': '*'
```

You can create roles and invite Alice and Bob as local users:

```bash
tctl create -f roles.yaml
tctl users add alice --roles=alice
tctl users add bob --roles=bob
```

Having one role per user is not going to scale well. Because the roles
are so similar, we can assign variables to each user, and use just one role template
for both Alice and Bob.

Let's create a role template `devs.yaml`:

```yaml
kind: role
version: v3
metadata:
  name: devs
spec:
  allow:
    logins: ['{{internal.logins}}']
    kubernetes_groups: ['{{internal.kubernetes_groups}}']
    node_labels:
      '*': '*'
    kubernetes_labels:
      '*': '*'
```

Any role becomes a template once it starts using template variables.
Just like roles, role templates are a valid YAML and validate both the structure and types.

Role template `devs` is using `internal` notation referring to local user's
traits `logins` and `kubernetes_groups`.

Use `tctl` to create a role template:

```bash
<<<<<<< HEAD
tctl create -f ~/scripts/access-controls/devs.yaml
=======
tctl create -f devs.yaml
>>>>>>> 60f9e1c7
```

The last step is to update Alice's and Bob's users with traits. Here is an example
of user resources in a file `traits.yaml`:

```yaml
kind: user
version: v2
metadata:
  name: alice
spec:
  roles: ['devs']
  traits:
    logins: ['admin']
    kubernetes_groups: ['edit']
---
kind: user
version: v2
metadata:
  name: bob
spec:
  roles: ['devs']
  traits:
    logins: ['ubuntu']
    kubernetes_groups: ['view']
```

Update both user's entries with `tctl create -f` command:

```bash
tctl create -f traits.yaml 
# user "alice" has been updated
```

Once Alice logs in, she will receive SSH and X.509 certificates with
a new role and SSH logins and Kubernetes groups set:

```bash
tsh login --proxy=teleport.example.com:443 --user=alice

# Output
> Profile URL:        https://teleport.example.com:443
  Logged in as:       alice
  Cluster:            teleport.example.com
  Roles:              devs*
  Logins:             admin
  Kubernetes:         enabled
  Kubernetes groups:  edit
  Valid until:        2021-03-26 07:13:57 -0700 PDT [valid for 12h0m0s]
  Extensions:         permit-port-forwarding, permit-pty
```
{/* Convert to new UI component https://github.com/gravitational/next/issues/275 */}

## SSO users

Identity provider admins can assign metadata to a user, such as
group membership or access permissions. Administrators configure what metadata
is shared with Teleport. Teleport receives user metadata keys and values as OIDC claims or SAML
attributes during [single sign-on redirect flow](https://goteleport.com/blog/how-oidc-authentication-works/):

```yaml
# Alice has an email alice@example.com. Email is a standard OIDC claim.
email: "alice@example.com"
# Alice is a member of groups admins and devs
groups: ["admins", "devs"]
# She can access prod and staging environments
access: {"env": ["prod", "staging"]}
```

Let's create role template `sso-users` that expects external attribute `logins`
to be set by identity provider. Save this role as `sso-users.yaml`:

```yaml
kind: role
version: v3
metadata:
  name: sso-users
spec:
  allow:
    logins: ['{{external.logins}}']
    node_labels:
      '*': '*'
    kubernetes_labels:
      '*': '*'
```

A GitHub connector `github.yaml` maps every `cyber` team's member of organization `octocats` to
the role `sso-logins`:

```yaml
kind: github
version: v3
metadata:
  name: github
spec:
  # Client ID of Github OAuth app
  client_id: client-id
  # Client secret of Github OAuth app
  client_secret: secret-data-here
  # Connector display name that will be shown on web UI login screen
  display: Github
  # Callback URL that will be called after successful authentication
  redirect_url: https://teleport.example.com/v1/webapi/github/callback
  # Mapping of org/team memberships onto allowed logins and roles
  teams_to_logins:
    - organization: octocats # Github organization name
      team: cyber # Github team name within that organization
      # Role names to map to
      logins:
        - sso-users
```

Create this connector using `tctl`:

```bash
tctl create -f github.yaml
```

Once Bob logs in using SSO, he will receive SSH and X.509 certificates with
a new role and SSH logins generated using `sso-users` role template:

```bash
tsh login --proxy=teleport.example.com:443 --auth=github

# Output
> Profile URL:        https://teleport.example.com:443
  Logged in as:       bob
  Cluster:            teleport.example.com
  Roles:              sso-users*
  Logins:             bob
  Kubernetes:         enabled
  Kubernetes groups:  edit
  Valid until:        2021-03-26 07:13:57 -0700 PDT [valid for 12h0m0s]
  Extensions:         permit-port-forwarding, permit-pty
```
{/* Convert to new UI component https://github.com/gravitational/next/issues/275 */}

## Interpolation rules

Administrators can configure what attributes identity providers return
during single-sign on and present to Teleport. Let's review a couple of scenarios
and see how Teleport interpolates the variables.

Let's go back to the the list of attributes for Alice's user entry:

```yaml
# Alice has an email alice@example.com. Email is a standard OIDC claim.
email: "alice@example.com"
# Alice is a member of groups admins and devs
groups: ["admins", "devs"]
# She can access prod and staging environments
access: {"env": ["prod", "staging"]}
```

Let's see how these variables are used with role template `interpolation`:

```yaml
kind: role
version: v3
metadata:
  name: interpolation
spec:
  allow:
    # Role template fields can mix hard-coded values and variables.
    logins: ['{{external.logins}}', 'admin']

    # Roles support interpolation in string values.
    kubernetes_users: ['IAM#{{external.foo}};']

    # Lists get expanded into lists.
    kubernetes_groups: ['{{external.groups}}']

    # Functions transform variables.
    database_users: ['{{email.local(external.email)}}']
    database_labels:
      'env': '{{regexp.replace(external.access["env"], "^(staging)$", "$1")}}'
    
    # Labels can mix template and hard-coded values.
    node_labels:
      'env': '{{external.access["env"]}}'
      'region': 'us-west-2'

    kubernetes_labels:
      '*': '*'
```

After interpolation with Alice's SSO user attributes, the role template will
behave as the following role:

```yaml
kind: role
version: v3
metadata:
  name: interpolation
spec:
  allow:
    # The variable external.logins is not sent by provider and it renders empty,
    # leaving only hard-coded admin value
    logins: ['admin']

    # The variable external.email is expanded in a string.
    kubernetes_users: ['IAM#alice@example.com;']

    # The variable external.groups gets replaced with a list.
    kubernetes_groups: ['devs', 'admins']

    # The function email.local will take a local part of the external.email attribute.
    database_users: ['alice']

    # The function regexp.replace will transform and filter only matching values.
    database_labels:
      'env': 'staging'

    # Node labels have 'env' replaced from a variable and 'region' hard-coded.
    node_labels:
      'env': ['prod', 'staging']
      'region': 'us-west-2'

    kubernetes_labels:
      '*': '*'
```

Available interpolation functions include:

Function | Description
--- | ---
`email.local(variable)` | Extracts the local part of an email field, like `Alice <alice@example.com>` or `bob@example.com`.
`regexp.replace(variable, expression, replacement)` | Finds all matches of `expression` and replaces them with `replacement`. This supports expansion, e.g. `regexp.replace(external.email, "^(.*)@example.com$", "$1")`. Values which do not match the expression will be filtered out.<|MERGE_RESOLUTION|>--- conflicted
+++ resolved
@@ -37,11 +37,7 @@
 ```
 {/* Convert to new UI component https://github.com/gravitational/next/issues/275 */}
 
-<<<<<<< HEAD
-## Local ysers
-=======
 ## Local users
->>>>>>> 60f9e1c7
 
 Imagine you have two users, Alice and Bob. We would like to set the following
 access policies:
@@ -117,11 +113,7 @@
 Use `tctl` to create a role template:
 
 ```bash
-<<<<<<< HEAD
-tctl create -f ~/scripts/access-controls/devs.yaml
-=======
 tctl create -f devs.yaml
->>>>>>> 60f9e1c7
 ```
 
 The last step is to update Alice's and Bob's users with traits. Here is an example
