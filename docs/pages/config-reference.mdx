--- conflicted
+++ resolved
@@ -82,11 +82,7 @@
         # Log format configuration
         # Possible output values are 'json' and 'text' (default).
         # Possible extra_fields values include: timestamp, component, caller, and level.
-<<<<<<< HEAD
-        # All extra fields are included by defaults.
-=======
         # All extra fields are included by default.
->>>>>>> 86ebe49d
         format:
           output: text
           extra_fields: [level, timestamp, component, caller]
